--- conflicted
+++ resolved
@@ -4,7 +4,6 @@
 from uuid import uuid4
 
 from icecream import ic
-from prisma.models import User
 from pydantic import BaseModel, Field, field_serializer, field_validator
 
 from core.types import PlayerDirectionState, PlayerType
@@ -120,22 +119,6 @@
     map: list[list[MapBlockType]] = Field(default_factory=generate_map)
     status: GameStatus = GameStatus.PLAYING
     winner_id: str | None = None
-
-    def add_players(self, players: list[User]) -> None:
-        """Add players to the game with initial positions"""
-<<<<<<< HEAD
-        positions = [(1, 1), (10, 10)]  # Starting positions for 2 players
-        ic(f"Adding {len(players)} players to game {self.game_id}")
-=======
-        positions = [(1, 1), (11, 9), (1, 9), (11, 1)]  # Starting positions for 2 players
->>>>>>> 315d78ef
-
-        for i, player in enumerate(players):
-            x, y = positions[i] if i < len(positions) else (0, 0)
-            self.players[player.username] = PlayerState(
-                username=player.username, direction_state="stand_by", x=x, y=y
-            )
-            ic(f"Player {player.username} added at position ({x}, {y})")
 
     def move_player(
         self, player_id: str, dx: int, dy: int, direction: PlayerDirectionState
